#' Center a variable
#'
#' Subtracts a centering value from a variable.
#'
#' @param x The variable to center.
#' @param center The centering value.
#' @return The centered variable.
#' @export
center_variable <- function(x, center) {
  x - center
}

#' Square a variable
#'
#' Squares a variable.
#'
#' @param x The variable to square.
#' @return The squared variable.
#' @export
square_variable <- function(x) {
  x^2
}

#' Log-transform a variable
#'
#' Log-transforms a variable.
#'
#' @param x The variable to log-transform.
#' @param base The base of the logarithm.
#' @return The log-transformed variable.
#' @export
log_transform <- function(x, base = exp(1)) {
  log(x, base = base)
}

#' Exponential-transform a variable
#'
#' Exponentiates a variable.
#'
#' @param x The variable to exponentiate.
#' @param base The base of the exponentiation (default: exp(1)).
#' @return The exponentiated variable.
#' @export
exp_transform <- function(x, base = exp(1)) {
  base ^ x
}

<<<<<<< HEAD
#' Multiply a variable by a multiplier
#'
#' Multiplies a variable by a specified multiplier.
#'
#' @param value The variable to multiply.
#' @param multiplier The multiplier.
#' @return The variable multiplied by the multiplier.
#' @export
multiply_by <- function(value, multiplier) {
  value * multiplier
}

#' Add a term to a variable
#'
#' Adds a specified term to a variable.
#'
#' @param value The variable to which the term is added.
#' @param term The term to add.
#' @return The variable with the term added.
#' @export
add_value <- function(value, term) {
  value + term
=======
#' Truncate a variable
#'
#' Truncates a variable to a specified minimum and maximum range.
#' Values less than min_val are set to min_val.
#' Values greater than max_val are set to max_val.
#'
#' @param x The variable to truncate.
#' @param min_val The minimum value.
#' @param max_val The maximum value.
#' @return The truncated variable.
#' @export
truncate_variable <- function(x, min_val, max_val) {
  # Ensure min_val and max_val are single values if provided
  if (length(min_val) > 1 || length(max_val) > 1) {
    stop("min_val and max_val must be single numeric values.")
  }

  # Handle cases where min_val or max_val might be NA or Inf
  # If min_val is NA or -Inf, no lower truncation
  # If max_val is NA or Inf, no upper truncation

  x_truncated <- x

  if (!is.na(min_val) && is.finite(min_val)) {
    x_truncated[!is.na(x_truncated) & x_truncated < min_val] <- min_val
  }

  if (!is.na(max_val) && is.finite(max_val)) {
    x_truncated[!is.na(x_truncated) & x_truncated > max_val] <- max_val
  }

  return(x_truncated)
>>>>>>> 65e517d3
}<|MERGE_RESOLUTION|>--- conflicted
+++ resolved
@@ -45,7 +45,6 @@
   base ^ x
 }
 
-<<<<<<< HEAD
 #' Multiply a variable by a multiplier
 #'
 #' Multiplies a variable by a specified multiplier.
@@ -68,7 +67,8 @@
 #' @export
 add_value <- function(value, term) {
   value + term
-=======
+}
+
 #' Truncate a variable
 #'
 #' Truncates a variable to a specified minimum and maximum range.
@@ -101,5 +101,4 @@
   }
 
   return(x_truncated)
->>>>>>> 65e517d3
 }